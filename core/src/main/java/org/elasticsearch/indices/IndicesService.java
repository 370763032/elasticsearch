/*
 * Licensed to Elasticsearch under one or more contributor
 * license agreements. See the NOTICE file distributed with
 * this work for additional information regarding copyright
 * ownership. Elasticsearch licenses this file to you under
 * the Apache License, Version 2.0 (the "License"); you may
 * not use this file except in compliance with the License.
 * You may obtain a copy of the License at
 *
 *    http://www.apache.org/licenses/LICENSE-2.0
 *
 * Unless required by applicable law or agreed to in writing,
 * software distributed under the License is distributed on an
 * "AS IS" BASIS, WITHOUT WARRANTIES OR CONDITIONS OF ANY
 * KIND, either express or implied.  See the License for the
 * specific language governing permissions and limitations
 * under the License.
 */

package org.elasticsearch.indices;

import com.carrotsearch.hppc.cursors.ObjectCursor;

import org.apache.lucene.index.DirectoryReader;
import org.apache.lucene.store.LockObtainFailedException;
import org.apache.lucene.util.CollectionUtil;
import org.apache.lucene.util.IOUtils;
import org.elasticsearch.ElasticsearchException;
import org.elasticsearch.action.admin.indices.stats.CommonStats;
import org.elasticsearch.action.admin.indices.stats.CommonStatsFlags.Flag;
import org.elasticsearch.action.admin.indices.stats.CommonStatsFlags;
import org.elasticsearch.action.admin.indices.stats.IndexShardStats;
import org.elasticsearch.action.admin.indices.stats.ShardStats;
import org.elasticsearch.action.fieldstats.FieldStats;
import org.elasticsearch.action.search.SearchType;
import org.elasticsearch.cluster.ClusterState;
import org.elasticsearch.cluster.metadata.IndexMetaData;
import org.elasticsearch.cluster.metadata.IndexNameExpressionResolver;
import org.elasticsearch.cluster.metadata.MappingMetaData;
import org.elasticsearch.cluster.routing.ShardRouting;
import org.elasticsearch.cluster.service.ClusterService;
import org.elasticsearch.common.Nullable;
import org.elasticsearch.common.breaker.CircuitBreaker;
import org.elasticsearch.common.bytes.BytesArray;
import org.elasticsearch.common.bytes.BytesReference;
import org.elasticsearch.common.component.AbstractLifecycleComponent;
import org.elasticsearch.common.inject.Inject;
import org.elasticsearch.common.io.FileSystemUtils;
import org.elasticsearch.common.io.stream.NamedWriteableAwareStreamInput;
import org.elasticsearch.common.io.stream.NamedWriteableRegistry;
import org.elasticsearch.common.io.stream.StreamInput;
import org.elasticsearch.common.lease.Releasable;
import org.elasticsearch.common.logging.ESLogger;
import org.elasticsearch.common.settings.ClusterSettings;
import org.elasticsearch.common.settings.IndexScopedSettings;
import org.elasticsearch.common.settings.Setting.Property;
import org.elasticsearch.common.settings.Setting;
import org.elasticsearch.common.settings.Settings;
import org.elasticsearch.common.unit.ByteSizeValue;
import org.elasticsearch.common.unit.TimeValue;
import org.elasticsearch.common.util.Callback;
import org.elasticsearch.common.util.concurrent.EsExecutors;
import org.elasticsearch.common.util.iterable.Iterables;
import org.elasticsearch.env.NodeEnvironment;
import org.elasticsearch.env.ShardLock;
import org.elasticsearch.gateway.MetaDataStateFormat;
import org.elasticsearch.gateway.MetaStateService;
import org.elasticsearch.index.Index;
import org.elasticsearch.index.IndexModule;
import org.elasticsearch.index.IndexNotFoundException;
import org.elasticsearch.index.IndexService;
import org.elasticsearch.index.IndexSettings;
import org.elasticsearch.index.NodeServicesProvider;
import org.elasticsearch.index.analysis.AnalysisRegistry;
import org.elasticsearch.index.cache.request.ShardRequestCache;
import org.elasticsearch.index.engine.Engine;
import org.elasticsearch.index.fielddata.IndexFieldDataCache;
import org.elasticsearch.index.flush.FlushStats;
import org.elasticsearch.index.get.GetStats;
import org.elasticsearch.index.mapper.MappedFieldType;
import org.elasticsearch.index.mapper.MapperService;
import org.elasticsearch.index.merge.MergeStats;
import org.elasticsearch.index.recovery.RecoveryStats;
import org.elasticsearch.index.refresh.RefreshStats;
import org.elasticsearch.index.search.stats.SearchStats;
import org.elasticsearch.index.shard.IllegalIndexShardStateException;
import org.elasticsearch.index.shard.IndexEventListener;
import org.elasticsearch.index.shard.IndexShard;
import org.elasticsearch.index.shard.IndexShardState;
import org.elasticsearch.index.shard.IndexingOperationListener;
import org.elasticsearch.index.shard.IndexingStats;
import org.elasticsearch.index.shard.ShardId;
import org.elasticsearch.index.store.IndexStoreConfig;
import org.elasticsearch.indices.AbstractIndexShardCacheEntity.Loader;
import org.elasticsearch.indices.breaker.CircuitBreakerService;
import org.elasticsearch.indices.cluster.IndicesClusterStateService;
import org.elasticsearch.indices.fielddata.cache.IndicesFieldDataCache;
import org.elasticsearch.indices.mapper.MapperRegistry;
import org.elasticsearch.indices.query.IndicesQueriesRegistry;
import org.elasticsearch.indices.recovery.RecoveryState;
import org.elasticsearch.indices.recovery.RecoveryTargetService;
import org.elasticsearch.plugins.PluginsService;
import org.elasticsearch.repositories.RepositoriesService;
import org.elasticsearch.search.internal.SearchContext;
import org.elasticsearch.search.internal.ShardSearchRequest;
import org.elasticsearch.search.query.QueryPhase;
import org.elasticsearch.search.query.QuerySearchResult;
import org.elasticsearch.threadpool.ThreadPool;

import java.io.Closeable;
import java.io.IOException;
import java.nio.file.Files;
import java.util.ArrayList;
import java.util.Collections;
import java.util.EnumSet;
import java.util.HashMap;
import java.util.Iterator;
import java.util.List;
import java.util.Map;
import java.util.Set;
import java.util.concurrent.CountDownLatch;
import java.util.concurrent.ExecutorService;
import java.util.concurrent.Executors;
import java.util.concurrent.TimeUnit;
import java.util.concurrent.atomic.AtomicBoolean;
import java.util.concurrent.atomic.AtomicInteger;
import java.util.function.Consumer;
import java.util.function.Predicate;
import java.util.stream.Collectors;

import static java.util.Collections.emptyMap;
import static java.util.Collections.unmodifiableMap;
import static org.elasticsearch.common.collect.MapBuilder.newMapBuilder;
import static org.elasticsearch.common.util.CollectionUtils.arrayAsArrayList;

/**
 *
 */
public class IndicesService extends AbstractLifecycleComponent<IndicesService>
    implements IndicesClusterStateService.AllocatedIndices<IndexShard, IndexService>, IndexService.ShardStoreDeleter {

    public static final String INDICES_SHARDS_CLOSED_TIMEOUT = "indices.shards_closed_timeout";
    public static final Setting<TimeValue> INDICES_CACHE_CLEAN_INTERVAL_SETTING =
        Setting.positiveTimeSetting("indices.cache.cleanup_interval", TimeValue.timeValueMinutes(1), Property.NodeScope);
    private final PluginsService pluginsService;
    private final NodeEnvironment nodeEnv;
    private final TimeValue shardsClosedTimeout;
    private final AnalysisRegistry analysisRegistry;
    private final IndicesQueriesRegistry indicesQueriesRegistry;
    private final IndexNameExpressionResolver indexNameExpressionResolver;
    private final IndexScopedSettings indexScopeSetting;
    private final IndicesFieldDataCache indicesFieldDataCache;
    private final CacheCleaner cacheCleaner;
    private final ThreadPool threadPool;
    private final CircuitBreakerService circuitBreakerService;
    private volatile Map<String, IndexService> indices = emptyMap();
    private final Map<Index, List<PendingDelete>> pendingDeletes = new HashMap<>();
    private final AtomicInteger numUncompletedDeletes = new AtomicInteger();
    private final OldShardsStats oldShardsStats = new OldShardsStats();
    private final IndexStoreConfig indexStoreConfig;
    private final MapperRegistry mapperRegistry;
    private final NamedWriteableRegistry namedWriteableRegistry;
    private final IndexingMemoryController indexingMemoryController;
    private final TimeValue cleanInterval;
    private final IndicesRequestCache indicesRequestCache;
    private final IndicesQueryCache indicesQueryCache;
    private final MetaStateService metaStateService;

    @Override
    protected void doStart() {
        // Start thread that will manage cleaning the field data cache periodically
        threadPool.schedule(this.cleanInterval, ThreadPool.Names.SAME, this.cacheCleaner);
    }

    @Inject
    public IndicesService(Settings settings, PluginsService pluginsService, NodeEnvironment nodeEnv,
                          ClusterSettings clusterSettings, AnalysisRegistry analysisRegistry,
                          IndicesQueriesRegistry indicesQueriesRegistry, IndexNameExpressionResolver indexNameExpressionResolver,
                          MapperRegistry mapperRegistry, NamedWriteableRegistry namedWriteableRegistry,
                          ThreadPool threadPool, IndexScopedSettings indexScopedSettings, CircuitBreakerService circuitBreakerService,
                          MetaStateService metaStateService) {
        super(settings);
        this.threadPool = threadPool;
        this.pluginsService = pluginsService;
        this.nodeEnv = nodeEnv;
        this.shardsClosedTimeout = settings.getAsTime(INDICES_SHARDS_CLOSED_TIMEOUT, new TimeValue(1, TimeUnit.DAYS));
        this.indexStoreConfig = new IndexStoreConfig(settings);
        this.analysisRegistry = analysisRegistry;
        this.indicesQueriesRegistry = indicesQueriesRegistry;
        this.indexNameExpressionResolver = indexNameExpressionResolver;
        this.indicesRequestCache = new IndicesRequestCache(settings);
        this.indicesQueryCache = new IndicesQueryCache(settings);
        this.mapperRegistry = mapperRegistry;
        this.namedWriteableRegistry = namedWriteableRegistry;
        clusterSettings.addSettingsUpdateConsumer(IndexStoreConfig.INDICES_STORE_THROTTLE_TYPE_SETTING, indexStoreConfig::setRateLimitingType);
        clusterSettings.addSettingsUpdateConsumer(IndexStoreConfig.INDICES_STORE_THROTTLE_MAX_BYTES_PER_SEC_SETTING, indexStoreConfig::setRateLimitingThrottle);
        indexingMemoryController = new IndexingMemoryController(settings, threadPool,
                                                                // ensure we pull an iter with new shards - flatten makes a copy
                                                                () -> Iterables.flatten(this).iterator());
        this.indexScopeSetting = indexScopedSettings;
        this.circuitBreakerService = circuitBreakerService;
        this.indicesFieldDataCache = new IndicesFieldDataCache(settings, new IndexFieldDataCache.Listener() {
            @Override
            public void onRemoval(ShardId shardId, String fieldName, boolean wasEvicted, long sizeInBytes) {
                assert sizeInBytes >= 0 : "When reducing circuit breaker, it should be adjusted with a number higher or equal to 0 and not [" + sizeInBytes + "]";
                circuitBreakerService.getBreaker(CircuitBreaker.FIELDDATA).addWithoutBreaking(-sizeInBytes);
            }
        });
        this.cleanInterval = INDICES_CACHE_CLEAN_INTERVAL_SETTING.get(settings);
        this.cacheCleaner = new CacheCleaner(indicesFieldDataCache, indicesRequestCache,  logger, threadPool, this.cleanInterval);
        this.metaStateService = metaStateService;
    }

    @Override
    protected void doStop() {
        ExecutorService indicesStopExecutor = Executors.newFixedThreadPool(5, EsExecutors.daemonThreadFactory("indices_shutdown"));

        // Copy indices because we modify it asynchronously in the body of the loop
        final Set<Index> indices = this.indices.values().stream().map(s -> s.index()).collect(Collectors.toSet());
        final CountDownLatch latch = new CountDownLatch(indices.size());
        for (final Index index : indices) {
            indicesStopExecutor.execute(() -> {
                try {
                    removeIndex(index, "shutdown", false);
                } catch (Throwable e) {
                    logger.warn("failed to remove index on stop [{}]", e, index);
                } finally {
                    latch.countDown();
                }
            });
        }
        try {
            if (latch.await(shardsClosedTimeout.seconds(), TimeUnit.SECONDS) == false) {
              logger.warn("Not all shards are closed yet, waited {}sec - stopping service", shardsClosedTimeout.seconds());
            }
        } catch (InterruptedException e) {
            // ignore
        } finally {
            indicesStopExecutor.shutdown();
        }
    }

    @Override
    protected void doClose() {
        IOUtils.closeWhileHandlingException(analysisRegistry, indexingMemoryController, indicesFieldDataCache, cacheCleaner, indicesRequestCache, indicesQueryCache);
    }

    /**
     * Returns the node stats indices stats. The <tt>includePrevious</tt> flag controls
     * if old shards stats will be aggregated as well (only for relevant stats, such as
     * refresh and indexing, not for docs/store).
     */
    public NodeIndicesStats stats(boolean includePrevious) {
        return stats(includePrevious, new CommonStatsFlags().all());
    }

    public NodeIndicesStats stats(boolean includePrevious, CommonStatsFlags flags) {
        CommonStats oldStats = new CommonStats(flags);

        if (includePrevious) {
            Flag[] setFlags = flags.getFlags();
            for (Flag flag : setFlags) {
                switch (flag) {
                    case Get:
                        oldStats.get.add(oldShardsStats.getStats);
                        break;
                    case Indexing:
                        oldStats.indexing.add(oldShardsStats.indexingStats);
                        break;
                    case Search:
                        oldStats.search.add(oldShardsStats.searchStats);
                        break;
                    case Merge:
                        oldStats.merge.add(oldShardsStats.mergeStats);
                        break;
                    case Refresh:
                        oldStats.refresh.add(oldShardsStats.refreshStats);
                        break;
                    case Recovery:
                        oldStats.recoveryStats.add(oldShardsStats.recoveryStats);
                        break;
                    case Flush:
                        oldStats.flush.add(oldShardsStats.flushStats);
                        break;
                }
            }
        }

        Map<Index, List<IndexShardStats>> statsByShard = new HashMap<>();
        for (IndexService indexService : this) {
            for (IndexShard indexShard : indexService) {
                try {
                    if (indexShard.routingEntry() == null) {
                        continue;
                    }
                    IndexShardStats indexShardStats =
                        new IndexShardStats(indexShard.shardId(),
                            new ShardStats[]{
                                new ShardStats(
                                    indexShard.routingEntry(),
                                    indexShard.shardPath(),
                                    new CommonStats(indicesQueryCache, indexShard, flags),
                                    indexShard.commitStats(),
                                    indexShard.seqNoStats())});

                    if (!statsByShard.containsKey(indexService.index())) {
                        statsByShard.put(indexService.index(), arrayAsArrayList(indexShardStats));
                    } else {
                        statsByShard.get(indexService.index()).add(indexShardStats);
                    }
                } catch (IllegalIndexShardStateException e) {
                    // we can safely ignore illegal state on ones that are closing for example
                    logger.trace("{} ignoring shard stats", e, indexShard.shardId());
                }
            }
        }
        return new NodeIndicesStats(oldStats, statsByShard);
    }

    /**
     * Checks if changes (adding / removing) indices, shards and so on are allowed.
     *
     * @throws IllegalStateException if no changes allowed.
     */
    private void ensureChangesAllowed() {
        if (lifecycle.started() == false) {
            throw new IllegalStateException("Can't make changes to indices service, node is closed");
        }
    }

    @Override
    public Iterator<IndexService> iterator() {
        return indices.values().iterator();
    }

    public boolean hasIndex(Index index) {
        return indices.containsKey(index.getUUID());
    }

    /**
     * Returns an IndexService for the specified index if exists otherwise returns <code>null</code>.
     */
    @Override
    public @Nullable IndexService indexService(Index index) {
        return indices.get(index.getUUID());
    }

    /**
     * Returns an IndexService for the specified index if exists otherwise a {@link IndexNotFoundException} is thrown.
     */
    public IndexService indexServiceSafe(Index index) {
        IndexService indexService = indices.get(index.getUUID());
        if (indexService == null) {
            throw new IndexNotFoundException(index);
        }
        assert indexService.indexUUID().equals(index.getUUID()) : "uuid mismatch local: " + indexService.indexUUID() + " incoming: " + index.getUUID();
        return indexService;
    }

    /**
     * Creates a new {@link IndexService} for the given metadata.
     * @param indexMetaData the index metadata to create the index for
     * @param builtInListeners a list of built-in lifecycle {@link IndexEventListener} that should should be used along side with the per-index listeners
     * @throws IndexAlreadyExistsException if the index already exists.
     */
<<<<<<< HEAD
    public synchronized IndexService createIndex(final NodeServicesProvider nodeServicesProvider, IndexMetaData indexMetaData, List<IndexEventListener> builtInListeners, Consumer<ShardId> globalCheckpointSyncer) throws IOException {
        if (!lifecycle.started()) {
            throw new IllegalStateException("Can't create an index [" + indexMetaData.getIndex() + "], node is closed");
        }
=======
    @Override
    public synchronized IndexService createIndex(final NodeServicesProvider nodeServicesProvider, IndexMetaData indexMetaData, List<IndexEventListener> builtInListeners) throws IOException {
        ensureChangesAllowed();
>>>>>>> 0cae9ad3
        if (indexMetaData.getIndexUUID().equals(IndexMetaData.INDEX_UUID_NA_VALUE)) {
            throw new IllegalArgumentException("index must have a real UUID found value: [" + indexMetaData.getIndexUUID() + "]");
        }
        final Index index = indexMetaData.getIndex();
        if (hasIndex(index)) {
            throw new IndexAlreadyExistsException(index);
        }
        List<IndexEventListener> finalListeners = new ArrayList<>(builtInListeners);
        final IndexEventListener onStoreClose = new IndexEventListener() {
            @Override
            public void onStoreClosed(ShardId shardId) {
                indicesQueryCache.onClose(shardId);
            }
        };
        finalListeners.add(onStoreClose);
        finalListeners.add(oldShardsStats);
        final IndexService indexService = createIndexService("create index", nodeServicesProvider, indexMetaData, indicesQueryCache,
            indicesFieldDataCache, finalListeners, globalCheckpointSyncer, indexingMemoryController);
        boolean success = false;
        try {
            indexService.getIndexEventListener().afterIndexCreated(indexService);
            indices = newMapBuilder(indices).put(index.getUUID(), indexService).immutableMap();
            success = true;
            return indexService;
        } finally {
            if (success == false) {
                indexService.close("plugins_failed", true);
            }
        }
    }

    /**
     * This creates a new IndexService without registering it
     */
    private synchronized IndexService createIndexService(final String reason, final NodeServicesProvider nodeServicesProvider,
                                                         IndexMetaData indexMetaData, IndicesQueryCache indicesQueryCache,
                                                         IndicesFieldDataCache indicesFieldDataCache,
                                                         List<IndexEventListener> builtInListeners,
                                                         Consumer<ShardId> globalCheckpointSyncer,
                                                         IndexingOperationListener... indexingOperationListeners) throws IOException {
        final Index index = indexMetaData.getIndex();
        final ClusterService clusterService = nodeServicesProvider.getClusterService();
        final Predicate<String> indexNameMatcher = (indexExpression) -> indexNameExpressionResolver.matchesIndex(index.getName(), indexExpression, clusterService.state());
        final IndexSettings idxSettings = new IndexSettings(indexMetaData, this.settings, indexNameMatcher, indexScopeSetting);
        logger.debug("creating Index [{}], shards [{}]/[{}{}] - reason [{}]",
            indexMetaData.getIndex(),
            idxSettings.getNumberOfShards(),
            idxSettings.getNumberOfReplicas(),
            idxSettings.isShadowReplicaIndex() ? "s" : "", reason);

        final IndexModule indexModule = new IndexModule(idxSettings, indexStoreConfig, analysisRegistry);
        for (IndexingOperationListener operationListener : indexingOperationListeners) {
            indexModule.addIndexOperationListener(operationListener);
        }
        pluginsService.onIndexModule(indexModule);
        for (IndexEventListener listener : builtInListeners) {
            indexModule.addIndexEventListener(listener);
        }
        return indexModule.newIndexService(nodeEnv, this, nodeServicesProvider, indicesQueryCache, mapperRegistry, globalCheckpointSyncer,
            indicesFieldDataCache);
    }

    /**
     * This method verifies that the given {@link IndexMetaData} holds sane values to create an {@link IndexService}. This method will throw an
     * exception if the creation fails. The created {@link IndexService} will not be registered and will be closed immediately.
     */
    public synchronized void verifyIndexMetadata(final NodeServicesProvider nodeServicesProvider, IndexMetaData metaData) throws IOException {
        final List<Closeable> closeables = new ArrayList<>();
        try {
            IndicesFieldDataCache indicesFieldDataCache = new IndicesFieldDataCache(settings, new IndexFieldDataCache.Listener() {});
            closeables.add(indicesFieldDataCache);
            IndicesQueryCache indicesQueryCache = new IndicesQueryCache(settings);
            closeables.add(indicesQueryCache);
            // this will also fail if some plugin fails etc. which is nice since we can verify that early
            final IndexService service = createIndexService("metadata verification", nodeServicesProvider,
                metaData, indicesQueryCache, indicesFieldDataCache, Collections.emptyList(), s -> {});
            for (ObjectCursor<MappingMetaData> typeMapping : metaData.getMappings().values()) {
                // don't apply the default mapping, it has been applied when the mapping was created
                service.mapperService().merge(typeMapping.value.type(), typeMapping.value.source(),
                    MapperService.MergeReason.MAPPING_RECOVERY, true);
            }
            closeables.add(() -> service.close("metadata verification", false));
        } finally {
            IOUtils.close(closeables);
        }
    }

    @Override
    public IndexShard createShard(ShardRouting shardRouting, RecoveryState recoveryState, RecoveryTargetService recoveryTargetService,
                RecoveryTargetService.RecoveryListener recoveryListener, RepositoriesService repositoriesService,
                NodeServicesProvider nodeServicesProvider, Callback<IndexShard.ShardFailure> onShardFailure) throws IOException {
        ensureChangesAllowed();
        IndexService indexService = indexService(shardRouting.index());
        IndexShard indexShard = indexService.createShard(shardRouting);
        indexShard.addShardFailureCallback(onShardFailure);
        indexShard.startRecovery(recoveryState, recoveryTargetService, recoveryListener, repositoriesService,
            (type, mapping) -> {
                assert recoveryState.getType() == RecoveryState.Type.LOCAL_SHARDS :
                    "mapping update consumer only required by local shards recovery";
                try {
                    nodeServicesProvider.getClient().admin().indices().preparePutMapping()
                        .setConcreteIndex(shardRouting.index()) // concrete index - no name clash, it uses uuid
                        .setType(type)
                        .setSource(mapping.source().string())
                        .get();
                } catch (IOException ex) {
                    throw new ElasticsearchException("failed to stringify mapping source", ex);
                }
            }, this);
        return indexShard;
    }

    /**
     * Removes the given index from this service and releases all associated resources. Persistent parts of the index
     * like the shards files, state and transaction logs are kept around in the case of a disaster recovery.
     * @param index the index to remove
     * @param reason  the high level reason causing this removal
     */
    @Override
    public void removeIndex(Index index, String reason) {
        try {
            removeIndex(index, reason, false);
        } catch (Throwable e) {
            logger.warn("failed to remove index ({})", e, reason);
        }
    }

    private void removeIndex(Index index, String reason, boolean delete) {
        final String indexName = index.getName();
        try {
            final IndexService indexService;
            final IndexEventListener listener;
            synchronized (this) {
                if (hasIndex(index) == false) {
                    return;
                }

                logger.debug("[{}] closing ... (reason [{}])", indexName, reason);
                Map<String, IndexService> newIndices = new HashMap<>(indices);
                indexService = newIndices.remove(index.getUUID());
                assert indexService != null : "IndexService is null for index: " + index;
                indices = unmodifiableMap(newIndices);
                listener = indexService.getIndexEventListener();
            }

            listener.beforeIndexClosed(indexService);
            if (delete) {
                listener.beforeIndexDeleted(indexService);
            }
            logger.debug("{} closing index service (reason [{}])", index, reason);
            indexService.close(reason, delete);
            logger.debug("{} closed... (reason [{}])", index, reason);
            listener.afterIndexClosed(indexService.index(), indexService.getIndexSettings().getSettings());
            if (delete) {
                final IndexSettings indexSettings = indexService.getIndexSettings();
                listener.afterIndexDeleted(indexService.index(), indexSettings.getSettings());
                // now we are done - try to wipe data on disk if possible
                deleteIndexStore(reason, indexService.index(), indexSettings);
            }
        } catch (IOException ex) {
            throw new ElasticsearchException("failed to remove index " + index, ex);
        }
    }

    public IndicesFieldDataCache getIndicesFieldDataCache() {
        return indicesFieldDataCache;
    }

    public CircuitBreakerService getCircuitBreakerService() {
        return circuitBreakerService;
    }

    public IndicesQueryCache getIndicesQueryCache() {
        return indicesQueryCache;
    }

    static class OldShardsStats implements IndexEventListener {

        final SearchStats searchStats = new SearchStats();
        final GetStats getStats = new GetStats();
        final IndexingStats indexingStats = new IndexingStats();
        final MergeStats mergeStats = new MergeStats();
        final RefreshStats refreshStats = new RefreshStats();
        final FlushStats flushStats = new FlushStats();
        final RecoveryStats recoveryStats = new RecoveryStats();

        @Override
        public synchronized void beforeIndexShardClosed(ShardId shardId, @Nullable IndexShard indexShard, Settings indexSettings) {
            if (indexShard != null) {
                getStats.addTotals(indexShard.getStats());
                indexingStats.addTotals(indexShard.indexingStats());
                searchStats.addTotals(indexShard.searchStats());
                mergeStats.addTotals(indexShard.mergeStats());
                refreshStats.addTotals(indexShard.refreshStats());
                flushStats.addTotals(indexShard.flushStats());
                recoveryStats.addTotals(indexShard.recoveryStats());
            }
        }
    }

    /**
     * Deletes the given index. Persistent parts of the index
     * like the shards files, state and transaction logs are removed once all resources are released.
     *
     * Equivalent to {@link #removeIndex(Index, String)} but fires
     * different lifecycle events to ensure pending resources of this index are immediately removed.
     * @param index the index to delete
     * @param reason the high level reason causing this delete
     */
    @Override
    public void deleteIndex(Index index, String reason) {
        try {
            removeIndex(index, reason, true);
        } catch (Throwable e) {
            logger.warn("failed to delete index ({})", e, reason);
        }
    }

    /**
     * Deletes an index that is not assigned to this node. This method cleans up all disk folders relating to the index
     * but does not deal with in-memory structures. For those call {@link #deleteIndex(Index, String)}
     */
    @Override
    public void deleteUnassignedIndex(String reason, IndexMetaData metaData, ClusterState clusterState) {
        if (nodeEnv.hasNodeFile()) {
            String indexName = metaData.getIndex().getName();
            try {
                if (clusterState.metaData().hasIndex(indexName)) {
                    final IndexMetaData index = clusterState.metaData().index(indexName);
                    throw new IllegalStateException("Can't delete unassigned index store for [" + indexName + "] - it's still part of " +
                                                    "the cluster state [" + index.getIndexUUID() + "] [" + metaData.getIndexUUID() + "]");
                }
                deleteIndexStore(reason, metaData, clusterState);
            } catch (IOException e) {
                logger.warn("[{}] failed to delete unassigned index (reason [{}])", e, metaData.getIndex(), reason);
            }
        }
    }

    /**
     * Deletes the index store trying to acquire all shards locks for this index.
     * This method will delete the metadata for the index even if the actual shards can't be locked.
     *
     * Package private for testing
     */
    void deleteIndexStore(String reason, IndexMetaData metaData, ClusterState clusterState) throws IOException {
        if (nodeEnv.hasNodeFile()) {
            synchronized (this) {
                Index index = metaData.getIndex();
                if (hasIndex(index)) {
                    String localUUid = indexService(index).indexUUID();
                    throw new IllegalStateException("Can't delete index store for [" + index.getName() + "] - it's still part of the indices service [" + localUUid + "] [" + metaData.getIndexUUID() + "]");
                }

                if (clusterState.metaData().hasIndex(index.getName()) && (clusterState.nodes().getLocalNode().isMasterNode() == true)) {
                    // we do not delete the store if it is a master eligible node and the index is still in the cluster state
                    // because we want to keep the meta data for indices around even if no shards are left here
                    final IndexMetaData idxMeta = clusterState.metaData().index(index.getName());
                    throw new IllegalStateException("Can't delete index store for [" + index.getName() + "] - it's still part of the " +
                                                    "cluster state [" + idxMeta.getIndexUUID() + "] [" + metaData.getIndexUUID() + "], " +
                                                    "we are master eligible, so will keep the index metadata even if no shards are left.");
                }
            }
            final IndexSettings indexSettings = buildIndexSettings(metaData);
            deleteIndexStore(reason, indexSettings.getIndex(), indexSettings);
        }
    }

    private void deleteIndexStore(String reason, Index index, IndexSettings indexSettings) throws IOException {
       deleteIndexStoreIfDeletionAllowed(reason, index, indexSettings, DEFAULT_INDEX_DELETION_PREDICATE);
    }

    private void deleteIndexStoreIfDeletionAllowed(final String reason, final Index index, final IndexSettings indexSettings,
                                                   final IndexDeletionAllowedPredicate predicate) throws IOException {
        boolean success = false;
        try {
            // we are trying to delete the index store here - not a big deal if the lock can't be obtained
            // the store metadata gets wiped anyway even without the lock this is just best effort since
            // every shards deletes its content under the shard lock it owns.
            logger.debug("{} deleting index store reason [{}]", index, reason);
            if (predicate.apply(index, indexSettings)) {
                // its safe to delete all index metadata and shard data
                nodeEnv.deleteIndexDirectorySafe(index, 0, indexSettings);
            }
            success = true;
        } catch (LockObtainFailedException ex) {
            logger.debug("{} failed to delete index store - at least one shards is still locked", ex, index);
        } catch (Exception ex) {
            logger.warn("{} failed to delete index", ex, index);
        } finally {
            if (success == false) {
                addPendingDelete(index, indexSettings);
            }
            // this is a pure protection to make sure this index doesn't get re-imported as a dangling index.
            // we should in the future rather write a tombstone rather than wiping the metadata.
            MetaDataStateFormat.deleteMetaState(nodeEnv.indexPaths(index));
        }
    }

    /**
     * Deletes the shard with an already acquired shard lock.
     * @param reason the reason for the shard deletion
     * @param lock the lock of the shard to delete
     * @param indexSettings the shards index settings.
     * @throws IOException if an IOException occurs
     */
    @Override
    public void deleteShardStore(String reason, ShardLock lock, IndexSettings indexSettings) throws IOException {
        ShardId shardId = lock.getShardId();
        logger.trace("{} deleting shard reason [{}]", shardId, reason);
        nodeEnv.deleteShardDirectoryUnderLock(lock, indexSettings);
    }

    /**
     * This method deletes the shard contents on disk for the given shard ID. This method will fail if the shard deleting
     * is prevented by {@link #canDeleteShardContent(ShardId, IndexSettings)}
     * of if the shards lock can not be acquired.
     *
     * On data nodes, if the deleted shard is the last shard folder in its index, the method will attempt to remove the index folder as well.
     *
     * @param reason the reason for the shard deletion
     * @param shardId the shards ID to delete
     * @param clusterState . This is required to access the indexes settings etc.
     * @throws IOException if an IOException occurs
     */
    public void deleteShardStore(String reason, ShardId shardId, ClusterState clusterState) throws IOException {
        final IndexMetaData metaData = clusterState.getMetaData().indices().get(shardId.getIndexName());

        final IndexSettings indexSettings = buildIndexSettings(metaData);
        if (canDeleteShardContent(shardId, indexSettings) == false) {
            throw new IllegalStateException("Can't delete shard " + shardId);
        }
        nodeEnv.deleteShardDirectorySafe(shardId, indexSettings);
        logger.debug("{} deleted shard reason [{}]", shardId, reason);

        if (clusterState.nodes().getLocalNode().isMasterNode() == false && // master nodes keep the index meta data, even if having no shards..
                canDeleteIndexContents(shardId.getIndex(), indexSettings)) {
            if (nodeEnv.findAllShardIds(shardId.getIndex()).isEmpty()) {
                try {
                    // note that deleteIndexStore have more safety checks and may throw an exception if index was concurrently created.
                    deleteIndexStore("no longer used", metaData, clusterState);
                } catch (Exception e) {
                    // wrap the exception to indicate we already deleted the shard
                    throw new ElasticsearchException("failed to delete unused index after deleting its last shard (" + shardId + ")", e);
                }
            } else {
                logger.trace("[{}] still has shard stores, leaving as is", shardId.getIndex());
            }
        }
    }

    /**
     * This method returns true if the current node is allowed to delete the given index.
     * This is the case if the index is deleted in the metadata or there is no allocation
     * on the local node and the index isn't on a shared file system.
     * @param index {@code Index} to check whether deletion is allowed
     * @param indexSettings {@code IndexSettings} for the given index
     * @return true if the index can be deleted on this node
     */
    public boolean canDeleteIndexContents(Index index, IndexSettings indexSettings) {
        // index contents can be deleted if the index is not on a shared file system,
        // or if its on a shared file system but its an already closed index (so all
        // its resources have already been relinquished)
        if (indexSettings.isOnSharedFilesystem() == false || indexSettings.getIndexMetaData().getState() == IndexMetaData.State.CLOSE) {
            final IndexService indexService = indexService(index);
            if (indexService == null && nodeEnv.hasNodeFile()) {
                return true;
            }
        } else {
            logger.trace("{} skipping index directory deletion due to shadow replicas", index);
        }
        return false;
    }

    /**
     * Verify that the contents on disk for the given index is deleted; if not, delete the contents.
     * This method assumes that an index is already deleted in the cluster state and/or explicitly
     * through index tombstones.
     * @param index {@code Index} to make sure its deleted from disk
     * @param clusterState {@code ClusterState} to ensure the index is not part of it
     * @return IndexMetaData for the index loaded from disk
     */
    @Override
    public @Nullable IndexMetaData verifyIndexIsDeleted(final Index index, final ClusterState clusterState) {
        // this method should only be called when we know the index (name + uuid) is not part of the cluster state
        if (clusterState.metaData().index(index) != null) {
            throw new IllegalStateException("Cannot delete index [" + index + "], it is still part of the cluster state.");
        }
        if (nodeEnv.hasNodeFile() && FileSystemUtils.exists(nodeEnv.indexPaths(index))) {
            final IndexMetaData metaData;
            try {
                metaData = metaStateService.loadIndexState(index);
            } catch (IOException e) {
                logger.warn("[{}] failed to load state file from a stale deleted index, folders will be left on disk", e, index);
                return null;
            }
            final IndexSettings indexSettings = buildIndexSettings(metaData);
            try {
                deleteIndexStoreIfDeletionAllowed("stale deleted index", index, indexSettings, ALWAYS_TRUE);
            } catch (IOException e) {
                // we just warn about the exception here because if deleteIndexStoreIfDeletionAllowed
                // throws an exception, it gets added to the list of pending deletes to be tried again
                logger.warn("[{}] failed to delete index on disk", e, metaData.getIndex());
            }
            return metaData;
        }
        return null;
    }

    /**
     * Returns <code>true</code> iff the shards content for the given shard can be deleted.
     * This method will return <code>false</code> if:
     * <ul>
     *     <li>if the shard is still allocated / active on this node</li>
     *     <li>if for instance if the shard is located on shared and should not be deleted</li>
     *     <li>if the shards data locations do not exists</li>
     * </ul>
     *
     * @param shardId the shard to delete.
     * @param indexSettings the shards's relevant {@link IndexSettings}. This is required to access the indexes settings etc.
     */
    public boolean canDeleteShardContent(ShardId shardId, IndexSettings indexSettings) {
        assert shardId.getIndex().equals(indexSettings.getIndex());
        final IndexService indexService = indexService(shardId.getIndex());
        if (indexSettings.isOnSharedFilesystem() == false) {
           if (nodeEnv.hasNodeFile()) {
                final boolean isAllocated = indexService != null && indexService.hasShard(shardId.id());
                if (isAllocated) {
                    return false; // we are allocated - can't delete the shard
                } else if (indexSettings.hasCustomDataPath()) {
                    // lets see if it's on a custom path (return false if the shared doesn't exist)
                    // we don't need to delete anything that is not there
                    return Files.exists(nodeEnv.resolveCustomLocation(indexSettings, shardId));
                } else {
                    // lets see if it's path is available (return false if the shared doesn't exist)
                    // we don't need to delete anything that is not there
                    return FileSystemUtils.exists(nodeEnv.availableShardPaths(shardId));
                }
            }
        } else {
            logger.trace("{} skipping shard directory deletion due to shadow replicas", shardId);
        }
        return false;
    }

    private IndexSettings buildIndexSettings(IndexMetaData metaData) {
        // play safe here and make sure that we take node level settings into account.
        // we might run on nodes where we use shard FS and then in the future don't delete
        // actual content.
        return new IndexSettings(metaData, settings);
    }

    /**
     * Adds a pending delete for the given index shard.
     */
    @Override
    public void addPendingDelete(ShardId shardId, IndexSettings settings) {
        if (shardId == null) {
            throw new IllegalArgumentException("shardId must not be null");
        }
        if (settings == null) {
            throw new IllegalArgumentException("settings must not be null");
        }
        PendingDelete pendingDelete = new PendingDelete(shardId, settings);
        addPendingDelete(shardId.getIndex(), pendingDelete);
    }

    /**
     * Adds a pending delete for the given index.
     */
    public void addPendingDelete(Index index, IndexSettings settings) {
        PendingDelete pendingDelete = new PendingDelete(index, settings);
        addPendingDelete(index, pendingDelete);
    }

    private void addPendingDelete(Index index, PendingDelete pendingDelete) {
        synchronized (pendingDeletes) {
            List<PendingDelete> list = pendingDeletes.get(index);
            if (list == null) {
                list = new ArrayList<>();
                pendingDeletes.put(index, list);
            }
            list.add(pendingDelete);
            numUncompletedDeletes.incrementAndGet();
        }
    }

    private static final class PendingDelete implements Comparable<PendingDelete> {
        final Index index;
        final int shardId;
        final IndexSettings settings;
        final boolean deleteIndex;

        /**
         * Creates a new pending delete of an index
         */
        public PendingDelete(ShardId shardId, IndexSettings settings) {
            this.index = shardId.getIndex();
            this.shardId = shardId.getId();
            this.settings = settings;
            this.deleteIndex = false;
        }

        /**
         * Creates a new pending delete of a shard
         */
        public PendingDelete(Index index, IndexSettings settings) {
            this.index = index;
            this.shardId = -1;
            this.settings = settings;
            this.deleteIndex = true;
        }

        @Override
        public String toString() {
            StringBuilder sb = new StringBuilder();
            sb.append("[").append(index).append("]");
            if (shardId != -1) {
                sb.append("[").append(shardId).append("]");
            }
            return sb.toString();
        }

        @Override
        public int compareTo(PendingDelete o) {
            return Integer.compare(shardId, o.shardId);
        }
    }

    /**
     * Processes all pending deletes for the given index. This method will acquire all locks for the given index and will
     * process all pending deletes for this index. Pending deletes might occur if the OS doesn't allow deletion of files because
     * they are used by a different process ie. on Windows where files might still be open by a virus scanner. On a shared
     * filesystem a replica might not have been closed when the primary is deleted causing problems on delete calls so we
     * schedule there deletes later.
     * @param index the index to process the pending deletes for
     * @param timeout the timeout used for processing pending deletes
     */
    @Override
    public void processPendingDeletes(Index index, IndexSettings indexSettings, TimeValue timeout) throws IOException, InterruptedException {
        logger.debug("{} processing pending deletes", index);
        final long startTimeNS = System.nanoTime();
        final List<ShardLock> shardLocks = nodeEnv.lockAllForIndex(index, indexSettings, timeout.millis());
        int numRemoved = 0;
        try {
            Map<ShardId, ShardLock> locks = new HashMap<>();
            for (ShardLock lock : shardLocks) {
                locks.put(lock.getShardId(), lock);
            }
            final List<PendingDelete> remove;
            synchronized (pendingDeletes) {
                 remove = pendingDeletes.remove(index);
            }
            if (remove != null && remove.isEmpty() == false) {
                numRemoved = remove.size();
                CollectionUtil.timSort(remove); // make sure we delete indices first
                final long maxSleepTimeMs = 10 * 1000; // ensure we retry after 10 sec
                long sleepTime = 10;
                do {
                    if (remove.isEmpty()) {
                        break;
                    }
                    Iterator<PendingDelete> iterator = remove.iterator();
                    while (iterator.hasNext()) {
                        PendingDelete delete = iterator.next();

                        if (delete.deleteIndex) {
                            assert delete.shardId == -1;
                            logger.debug("{} deleting index store reason [{}]", index, "pending delete");
                            try {
                                nodeEnv.deleteIndexDirectoryUnderLock(index, indexSettings);
                                iterator.remove();
                            } catch (IOException ex) {
                                logger.debug("{} retry pending delete", ex, index);
                            }
                        } else {
                            assert delete.shardId != -1;
                            ShardLock shardLock = locks.get(new ShardId(delete.index, delete.shardId));
                            if (shardLock != null) {
                                try {
                                    deleteShardStore("pending delete", shardLock, delete.settings);
                                    iterator.remove();
                                } catch (IOException ex) {
                                    logger.debug("{} retry pending delete", ex, shardLock.getShardId());
                                }
                            } else {
                                logger.warn("{} no shard lock for pending delete", delete.shardId);
                                iterator.remove();
                            }
                        }
                    }
                    if (remove.isEmpty() == false) {
                        logger.warn("{} still pending deletes present for shards {} - retrying", index, remove.toString());
                        Thread.sleep(sleepTime);
                        sleepTime = Math.min(maxSleepTimeMs, sleepTime * 2); // increase the sleep time gradually
                        logger.debug("{} schedule pending delete retry after {} ms", index, sleepTime);
                    }
                } while ((System.nanoTime() - startTimeNS) < timeout.nanos());
            }
        } finally {
            IOUtils.close(shardLocks);
            if (numRemoved > 0) {
                int remainingUncompletedDeletes = numUncompletedDeletes.addAndGet(-numRemoved);
                assert remainingUncompletedDeletes >= 0;
            }
        }
    }

    int numPendingDeletes(Index index) {
        synchronized (pendingDeletes) {
            List<PendingDelete> deleteList = pendingDeletes.get(index);
            if (deleteList == null) {
                return 0;
            }
            return deleteList.size();
        }
    }

    /**
     * Checks if all pending deletes have completed. Used by tests to ensure we don't check directory contents while deletion still ongoing.
     * The reason is that, on Windows, browsing the directory contents can interfere with the deletion process and delay it unnecessarily.
     */
    public boolean hasUncompletedPendingDeletes() {
        return numUncompletedDeletes.get() > 0;
    }

    /**
     * Returns this nodes {@link IndicesQueriesRegistry}
     */
    public IndicesQueriesRegistry getIndicesQueryRegistry() {
        return indicesQueriesRegistry;
    }

    public AnalysisRegistry getAnalysis() {
        return analysisRegistry;
    }

    /**
     * FieldDataCacheCleaner is a scheduled Runnable used to clean a Guava cache
     * periodically. In this case it is the field data cache, because a cache that
     * has an entry invalidated may not clean up the entry if it is not read from
     * or written to after invalidation.
     */
    private final static class CacheCleaner implements Runnable, Releasable {

        private final IndicesFieldDataCache cache;
        private final ESLogger logger;
        private final ThreadPool threadPool;
        private final TimeValue interval;
        private final AtomicBoolean closed = new AtomicBoolean(false);
        private final IndicesRequestCache requestCache;

        public CacheCleaner(IndicesFieldDataCache cache, IndicesRequestCache requestCache, ESLogger logger, ThreadPool threadPool, TimeValue interval) {
            this.cache = cache;
            this.requestCache = requestCache;
            this.logger = logger;
            this.threadPool = threadPool;
            this.interval = interval;
        }

        @Override
        public void run() {
            long startTimeNS = System.nanoTime();
            if (logger.isTraceEnabled()) {
                logger.trace("running periodic field data cache cleanup");
            }
            try {
                this.cache.getCache().refresh();
            } catch (Exception e) {
                logger.warn("Exception during periodic field data cache cleanup:", e);
            }
            if (logger.isTraceEnabled()) {
                logger.trace("periodic field data cache cleanup finished in {} milliseconds", TimeValue.nsecToMSec(System.nanoTime() - startTimeNS));
            }

            try {
                this.requestCache.cleanCache();
            } catch (Exception e) {
                logger.warn("Exception during periodic request cache cleanup:", e);
            }
            // Reschedule itself to run again if not closed
            if (closed.get() == false) {
                threadPool.schedule(interval, ThreadPool.Names.SAME, this);
            }
        }

        @Override
        public void close() {
            closed.compareAndSet(false, true);
        }
    }


    private static final Set<SearchType> CACHEABLE_SEARCH_TYPES = EnumSet.of(SearchType.QUERY_THEN_FETCH, SearchType.QUERY_AND_FETCH);

    /**
     * Can the shard request be cached at all?
     */
    public boolean canCache(ShardSearchRequest request, SearchContext context) {
        // for now, only enable it for requests with no hits
        if (context.size() != 0) {
            return false;
        }

        // We cannot cache with DFS because results depend not only on the content of the index but also
        // on the overridden statistics. So if you ran two queries on the same index with different stats
        // (because an other shard was updated) you would get wrong results because of the scores
        // (think about top_hits aggs or scripts using the score)
        if (!CACHEABLE_SEARCH_TYPES.contains(context.searchType())) {
            return false;
        }
        IndexSettings settings = context.indexShard().indexSettings();
        // if not explicitly set in the request, use the index setting, if not, use the request
        if (request.requestCache() == null) {
            if (settings.getValue(IndicesRequestCache.INDEX_CACHE_REQUEST_ENABLED_SETTING) == false) {
                return false;
            }
        } else if (request.requestCache() == false) {
            return false;
        }
        // if the reader is not a directory reader, we can't get the version from it
        if ((context.searcher().getIndexReader() instanceof DirectoryReader) == false) {
            return false;
        }
        // if now in millis is used (or in the future, a more generic "isDeterministic" flag
        // then we can't cache based on "now" key within the search request, as it is not deterministic
        if (context.nowInMillisUsed()) {
            return false;
        }
        return true;

    }

    public void clearRequestCache(IndexShard shard) {
        if (shard == null) {
            return;
        }
        indicesRequestCache.clear(new IndexShardCacheEntity(shard, null));
        logger.trace("{} explicit cache clear", shard.shardId());
    }

    /**
     * Loads the cache result, computing it if needed by executing the query phase and otherwise deserializing the cached
     * value into the {@link SearchContext#queryResult() context's query result}. The combination of load + compute allows
     * to have a single load operation that will cause other requests with the same key to wait till its loaded an reuse
     * the same cache.
     */
    public void loadIntoContext(ShardSearchRequest request, SearchContext context, QueryPhase queryPhase) throws Exception {
        assert canCache(request, context);
        final IndexShardCacheEntity entity = new IndexShardCacheEntity(context.indexShard(), out -> {
            queryPhase.execute(context);
            context.queryResult().writeToNoId(out);
        });
        final DirectoryReader directoryReader = context.searcher().getDirectoryReader();
        final BytesReference bytesReference = indicesRequestCache.getOrCompute(entity, directoryReader, request.cacheKey());
        if (entity.loadedFromCache()) {
            // restore the cached query result into the context
            final QuerySearchResult result = context.queryResult();
            StreamInput in = new NamedWriteableAwareStreamInput(bytesReference.streamInput(), namedWriteableRegistry);
            result.readFromWithId(context.id(), in);
            result.shardTarget(context.shardTarget());
        }
    }

    /**
     * Fetch {@linkplain FieldStats} for a field. These stats are cached until the shard changes.
     * @param shard the shard to use with the cache key
     * @param searcher searcher to use to lookup the field stats
     * @param field the actual field
     * @param useCache should this request use the cache?
     */
    public FieldStats<?> getFieldStats(IndexShard shard, Engine.Searcher searcher, String field, boolean useCache) throws Exception {
        MappedFieldType fieldType = shard.mapperService().fullName(field);
        if (fieldType == null) {
            return null;
        }
        if (useCache == false) {
            return fieldType.stats(searcher.reader());
        }
        BytesReference cacheKey = new BytesArray("fieldstats:" + field);
        BytesReference statsRef = cacheShardLevelResult(shard, searcher.getDirectoryReader(), cacheKey, out -> {
            out.writeOptionalWriteable(fieldType.stats(searcher.reader()));
        });
        try (StreamInput in = StreamInput.wrap(statsRef)) {
            return in.readOptionalWriteable(FieldStats::readFrom);
        }
    }

    public ByteSizeValue getTotalIndexingBufferBytes() {
        return indexingMemoryController.indexingBufferSize();
    }

    /**
     * Cache something calculated at the shard level.
     * @param shard the shard this item is part of
     * @param reader a reader for this shard. Used to invalidate the cache when there are changes.
     * @param cacheKey key for the thing being cached within this shard
     * @param loader loads the data into the cache if needed
     * @return the contents of the cache or the result of calling the loader
     */
    private BytesReference cacheShardLevelResult(IndexShard shard, DirectoryReader reader, BytesReference cacheKey, Loader loader)
            throws Exception {
        IndexShardCacheEntity cacheEntity = new IndexShardCacheEntity(shard, loader);
        return indicesRequestCache.getOrCompute(cacheEntity, reader, cacheKey);
    }

    final static class IndexShardCacheEntity extends AbstractIndexShardCacheEntity {
        private final IndexShard indexShard;

        protected IndexShardCacheEntity(IndexShard indexShard, Loader loader) {
            super(loader);
            this.indexShard = indexShard;
        }

        @Override
        protected ShardRequestCache stats() {
            return indexShard.requestCache();
        }

        @Override
        public boolean isOpen() {
            return indexShard.state() != IndexShardState.CLOSED;
        }

        @Override
        public Object getCacheIdentity() {
            return indexShard;
        }
    }

    @FunctionalInterface
    interface IndexDeletionAllowedPredicate {
        boolean apply(Index index, IndexSettings indexSettings);
    }

    private final IndexDeletionAllowedPredicate DEFAULT_INDEX_DELETION_PREDICATE =
        (Index index, IndexSettings indexSettings) -> canDeleteIndexContents(index, indexSettings);
    private final IndexDeletionAllowedPredicate ALWAYS_TRUE = (Index index, IndexSettings indexSettings) -> true;

}<|MERGE_RESOLUTION|>--- conflicted
+++ resolved
@@ -20,15 +20,14 @@
 package org.elasticsearch.indices;
 
 import com.carrotsearch.hppc.cursors.ObjectCursor;
-
 import org.apache.lucene.index.DirectoryReader;
 import org.apache.lucene.store.LockObtainFailedException;
 import org.apache.lucene.util.CollectionUtil;
 import org.apache.lucene.util.IOUtils;
 import org.elasticsearch.ElasticsearchException;
 import org.elasticsearch.action.admin.indices.stats.CommonStats;
+import org.elasticsearch.action.admin.indices.stats.CommonStatsFlags;
 import org.elasticsearch.action.admin.indices.stats.CommonStatsFlags.Flag;
-import org.elasticsearch.action.admin.indices.stats.CommonStatsFlags;
 import org.elasticsearch.action.admin.indices.stats.IndexShardStats;
 import org.elasticsearch.action.admin.indices.stats.ShardStats;
 import org.elasticsearch.action.fieldstats.FieldStats;
@@ -53,8 +52,8 @@
 import org.elasticsearch.common.logging.ESLogger;
 import org.elasticsearch.common.settings.ClusterSettings;
 import org.elasticsearch.common.settings.IndexScopedSettings;
+import org.elasticsearch.common.settings.Setting;
 import org.elasticsearch.common.settings.Setting.Property;
-import org.elasticsearch.common.settings.Setting;
 import org.elasticsearch.common.settings.Settings;
 import org.elasticsearch.common.unit.ByteSizeValue;
 import org.elasticsearch.common.unit.TimeValue;
@@ -363,16 +362,9 @@
      * @param builtInListeners a list of built-in lifecycle {@link IndexEventListener} that should should be used along side with the per-index listeners
      * @throws IndexAlreadyExistsException if the index already exists.
      */
-<<<<<<< HEAD
+    @Override
     public synchronized IndexService createIndex(final NodeServicesProvider nodeServicesProvider, IndexMetaData indexMetaData, List<IndexEventListener> builtInListeners, Consumer<ShardId> globalCheckpointSyncer) throws IOException {
-        if (!lifecycle.started()) {
-            throw new IllegalStateException("Can't create an index [" + indexMetaData.getIndex() + "], node is closed");
-        }
-=======
-    @Override
-    public synchronized IndexService createIndex(final NodeServicesProvider nodeServicesProvider, IndexMetaData indexMetaData, List<IndexEventListener> builtInListeners) throws IOException {
         ensureChangesAllowed();
->>>>>>> 0cae9ad3
         if (indexMetaData.getIndexUUID().equals(IndexMetaData.INDEX_UUID_NA_VALUE)) {
             throw new IllegalArgumentException("index must have a real UUID found value: [" + indexMetaData.getIndexUUID() + "]");
         }
