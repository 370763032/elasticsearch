--- conflicted
+++ resolved
@@ -116,15 +116,6 @@
     }
 
     protected IndexMetaData buildIndexMetaData(int replicas, Map<String, String> mappings) throws IOException {
-<<<<<<< HEAD
-        return buildIndexMetaData(replicas, mappings, Settings.EMPTY);
-    }
-
-    protected IndexMetaData buildIndexMetaData(int replicas, Map<String, String> mappings, Settings indexSettings) throws IOException {
-        Settings settings = Settings.builder().put(IndexMetaData.SETTING_VERSION_CREATED, Version.CURRENT)
-            .put(IndexMetaData.SETTING_NUMBER_OF_REPLICAS, replicas)
-            .put(IndexMetaData.SETTING_NUMBER_OF_SHARDS, 1)
-=======
         return buildIndexMetaData(replicas, Settings.EMPTY, mappings);
     }
 
@@ -135,7 +126,6 @@
             .put(IndexSettings.INDEX_SOFT_DELETES_SETTING.getKey(), randomBoolean())
             .put(IndexSettings.INDEX_SOFT_DELETES_RETENTION_OPERATIONS_SETTING.getKey(),
                 randomBoolean() ? IndexSettings.INDEX_SOFT_DELETES_RETENTION_OPERATIONS_SETTING.get(Settings.EMPTY) : between(0, 1000))
->>>>>>> 2a9dbeb8
             .put(indexSettings)
             .build();
         IndexMetaData.Builder metaData = IndexMetaData.builder(index.getName())
