/*
 * Licensed to Elasticsearch under one or more contributor
 * license agreements. See the NOTICE file distributed with
 * this work for additional information regarding copyright
 * ownership. Elasticsearch licenses this file to you under
 * the Apache License, Version 2.0 (the "License"); you may
 * not use this file except in compliance with the License.
 * You may obtain a copy of the License at
 *
 *    http://www.apache.org/licenses/LICENSE-2.0
 *
 * Unless required by applicable law or agreed to in writing,
 * software distributed under the License is distributed on an
 * "AS IS" BASIS, WITHOUT WARRANTIES OR CONDITIONS OF ANY
 * KIND, either express or implied.  See the License for the
 * specific language governing permissions and limitations
 * under the License.
 */

package org.elasticsearch.plugin.discovery.gce;

import com.google.api.client.http.HttpHeaders;
import com.google.api.client.util.ClassInfo;
import org.elasticsearch.SpecialPermission;
import org.elasticsearch.cloud.gce.GceInstancesService;
import org.elasticsearch.cloud.gce.GceModule;
import org.elasticsearch.common.component.LifecycleComponent;
import org.elasticsearch.common.inject.Module;
import org.elasticsearch.common.logging.ESLogger;
import org.elasticsearch.common.logging.Loggers;
import org.elasticsearch.common.settings.Setting;
import org.elasticsearch.common.settings.Settings;
import org.elasticsearch.common.settings.SettingsModule;
import org.elasticsearch.discovery.DiscoveryModule;
import org.elasticsearch.discovery.gce.GceUnicastHostsProvider;
import org.elasticsearch.discovery.zen.ZenDiscovery;
import org.elasticsearch.plugins.Plugin;

import java.security.AccessController;
import java.security.PrivilegedAction;
import java.util.ArrayList;
import java.util.Arrays;
import java.util.Collection;
import java.util.Collections;
import java.util.List;

public class GceDiscoveryPlugin extends Plugin {

    public static final String GCE = "gce";
    private final Settings settings;
    protected final ESLogger logger = Loggers.getLogger(GceDiscoveryPlugin.class);

    static {
        /*
         * GCE's http client changes access levels because its silly and we
         * can't allow that on any old stack so we pull it here, up front,
         * so we can cleanly check the permissions for it. Without this changing
         * the permission can fail if any part of core is on the stack because
         * our plugin permissions don't allow core to "reach through" plugins to
         * change the permission. Because that'd be silly.
         */
        SecurityManager sm = System.getSecurityManager();
        if (sm != null) {
            sm.checkPermission(new SpecialPermission());
        }
        AccessController.doPrivileged(new PrivilegedAction<Void>() {
            @Override
            public Void run() {
                ClassInfo.of(HttpHeaders.class, true);
                return null;
            }
        });
    }

    public GceDiscoveryPlugin(Settings settings) {
        this.settings = settings;
        logger.trace("starting gce discovery plugin...");
    }

    @Override
<<<<<<< HEAD
    public Collection<Module> nodeModules() {
        return Collections.singletonList(new GceModule(settings));
=======
    public Collection<Module> createGuiceModules() {
        return Collections.singletonList(new GceModule());
>>>>>>> cebad703
    }

    @Override
    @SuppressWarnings("rawtypes") // Supertype uses raw type
<<<<<<< HEAD
    public Collection<Class<? extends LifecycleComponent>> nodeServices() {
        logger.debug("Register gce compute and metadata services");
        Collection<Class<? extends LifecycleComponent>> services = new ArrayList<>();
        services.add(GceModule.getComputeServiceImpl());
        services.add(GceModule.getMetadataServiceImpl());
        return services;
=======
    public Collection<Class<? extends LifecycleComponent>> getGuiceServiceClasses() {
        return Collections.singletonList(GceModule.getComputeServiceImpl());
>>>>>>> cebad703
    }

    public void onModule(DiscoveryModule discoveryModule) {
        logger.debug("Register gce discovery type and gce unicast provider");
        discoveryModule.addDiscoveryType(GCE, ZenDiscovery.class);
        discoveryModule.addUnicastHostProvider(GCE, GceUnicastHostsProvider.class);
    }

    @Override
    public List<Setting<?>> getSettings() {
        return Arrays.asList(
            // Register GCE settings
            GceInstancesService.PROJECT_SETTING,
            GceInstancesService.ZONE_SETTING,
            GceUnicastHostsProvider.TAGS_SETTING,
            GceInstancesService.REFRESH_SETTING,
            GceInstancesService.RETRY_SETTING,
            GceInstancesService.MAX_WAIT_SETTING);
    }
}<|MERGE_RESOLUTION|>--- conflicted
+++ resolved
@@ -78,28 +78,17 @@
     }
 
     @Override
-<<<<<<< HEAD
-    public Collection<Module> nodeModules() {
+    public Collection<Module> createGuiceModules() {
         return Collections.singletonList(new GceModule(settings));
-=======
-    public Collection<Module> createGuiceModules() {
-        return Collections.singletonList(new GceModule());
->>>>>>> cebad703
     }
 
     @Override
     @SuppressWarnings("rawtypes") // Supertype uses raw type
-<<<<<<< HEAD
-    public Collection<Class<? extends LifecycleComponent>> nodeServices() {
+    public Collection<Class<? extends LifecycleComponent>> getGuiceServiceClasses() {
         logger.debug("Register gce compute and metadata services");
-        Collection<Class<? extends LifecycleComponent>> services = new ArrayList<>();
-        services.add(GceModule.getComputeServiceImpl());
-        services.add(GceModule.getMetadataServiceImpl());
-        return services;
-=======
-    public Collection<Class<? extends LifecycleComponent>> getGuiceServiceClasses() {
-        return Collections.singletonList(GceModule.getComputeServiceImpl());
->>>>>>> cebad703
+        return Collections.singletonList(
+            GceModule.getComputeServiceImpl(),
+            GceModule.getMetadataServiceImpl());
     }
 
     public void onModule(DiscoveryModule discoveryModule) {
